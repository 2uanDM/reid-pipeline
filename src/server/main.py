--- conflicted
+++ resolved
@@ -14,10 +14,7 @@
 from src.core.config import settings
 from src.deeputils.base_track import BaseTrack
 from src.deeputils.bytetracker import BYTETracker
-<<<<<<< HEAD
 from src.utils.benchmark import BenchmarkMultiThread
-=======
->>>>>>> d0bdd02e
 from src.utils.embeddings import BatchGetEmbeddingsExecutor, extract_embedding
 from src.utils.logger import Logger
 from src.utils.schemas import PersonID, PersonIDsStorage
@@ -33,11 +30,6 @@
         **kwargs,
     ):
         self.receiver = None
-<<<<<<< HEAD
-=======
-        self.video_writer = None
-
->>>>>>> d0bdd02e
         self.storage = PersonIDsStorage()
 
         # Store the video writer for each session (source) and the tracked IDs for each session
@@ -48,23 +40,18 @@
             "batch_processing_size", settings.BATCH_PROCESSING_SIZE
         )
         self.max_thread = kwargs.get("threads", settings.THREADS)
-<<<<<<< HEAD
-=======
-
->>>>>>> d0bdd02e
+
         self.batch_get_embeddings_executor = BatchGetEmbeddingsExecutor(
             max_batch_size=self.max_batch_size,
             max_thread=self.max_thread,
         )
 
         # Benchmark purposes
-<<<<<<< HEAD
         if kwargs.get("benchmark"):
             self.benchmark = True
         else:
             self.benchmark = False
-=======
->>>>>>> d0bdd02e
+            
         self.log_step = [10, 40, 100, 200, 400]
 
     def init_receiver(self) -> bool:
